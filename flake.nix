{
  description = "dhcpv6macd";

  # Nixpkgs / NixOS version to use.
  inputs.nixpkgs.url = "https://flakehub.com/f/NixOS/nixpkgs/0.1";
  inputs.nix-filter.url = "github:numtide/nix-filter";

  outputs = { self, nixpkgs, nix-filter }:
    let

      # to work with older version of flakes
      lastModifiedDate = self.lastModifiedDate or self.lastModified or "19700101";

      # Generate a user-friendly version number.
      version = builtins.substring 0 8 lastModifiedDate;

      # System types to support.
      supportedSystems = [ "x86_64-linux" "x86_64-darwin" "aarch64-linux" "aarch64-darwin" ];

      # Helper function to generate an attrset '{ x86_64-linux = f "x86_64-linux"; ... }'.
      forAllSystems = nixpkgs.lib.genAttrs supportedSystems;

      # Nixpkgs instantiated for supported system types.
      nixpkgsFor = forAllSystems (system: import nixpkgs { inherit system; });

    in
    {
      devShells = forAllSystems
        (system:
          let
            pkgs = nixpkgsFor.${system};
          in
          {
            default = pkgs.mkShell
              {
                buildInputs = with pkgs; [
                  codespell
                  eclint
                  go
                  nixpkgs-fmt
                ];
              };
          });

      # Provide some binary packages for selected system types.
      packages = forAllSystems (system:
        let
          pkgs = nixpkgsFor.${system};
        in
        {
          default = pkgs.buildGoModule {
            pname = "dhcpv6macd";
            inherit version;

            src = nix-filter.lib {
              root = ./.;
              include = [
                "go.mod"
                "go.sum"
                (nix-filter.lib.matchExt "go")
              ];
            };

            # This hash locks the dependencies of this package. It is
            # necessary because of how Go requires network access to resolve
            # VCS.  See https://www.tweag.io/blog/2021-03-04-gomod2nix/ for
            # details. Normally one can build with a fake sha256 and rely on native Go
            # mechanisms to tell you what the hash should be or determine what
            # it should be "out-of-band" with other tooling (eg. gomod2nix).
            # To begin with it is recommended to set this, but one must
            # remember to bump this hash when your dependencies change.
            #vendorSha256 = pkgs.lib.fakeSha256;

<<<<<<< HEAD
            vendorHash = "sha256-KzJxL5K7WZIeaBdhV3OKBYSSjox3G+4hF5PxKeXCRKY=";

            goSum = ./go.sum;
=======
            vendorHash = "sha256-K/X0/kNqVhBRm2LjOdZOHUu7FONuMJmCnKgFZghyMXM=";
>>>>>>> bf62f515
          };
        });

      nixosModules = {
        dhcpv6macd = { pkgs, config, lib, ... }: {
          options = {
            services.detsys.dhcpv6macd = {
              enable = lib.mkEnableOption "DHCPv6MACd";
              interface = lib.mkOption {
                type = lib.types.nullOr lib.types.str;
                description = lib.mdDoc ''
                  The name of the network interface to listen on.
                '';
              };
              baseAddress = lib.mkOption {
                type = lib.types.str;
                description = lib.mdDoc ''
                  The IPv6 address to start with when issuing IP addresses.
                  The prefix is assumed to be at least a /80.
                  The MAC address is simply concatenated onto the prefix.
                '';
              };
            };
          };
          config = let cfg = config.services.detsys.dhcpv6macd; in lib.mkIf cfg.enable {
            networking.firewall.interfaces."${cfg.interface}" = {
              allowedUDPPorts = [ 547 ];
              allowedTCPPorts = [ 547 ];
            };

            systemd.services.dhcpv6macd = {
              wantedBy = [ "multi-user.target" ];
              serviceConfig = {
                DynamicUser = true;
                AmbientCapabilities = "CAP_NET_BIND_SERVICE";
                ProtectSystem = "strict";
                ExecStart = "${self.packages."${pkgs.stdenv.system}".default}/bin/dhcpv6macd "
                  + (lib.escapeShellArgs [
                  "-interface"
                  cfg.interface
                  "-base-address"
                  cfg.baseAddress
                ]);
              };
            };
          };
        };
      };

      checks.x86_64-linux.package = self.packages.x86_64-linux.default;
      checks.x86_64-linux.nixostest-basic = (import (nixpkgs + "/nixos/lib/testing-python.nix") { system = "x86_64-linux"; }).simpleTest
        {
          name = "basic";
          nodes.router = {
            imports = [
              self.nixosModules.dhcpv6macd
            ];

            services.detsys.dhcpv6macd = {
              enable = true;
              interface = "eth1";
              baseAddress = "fd19:287e:c5a0:4931::";
            };

            networking.useNetworkd = true;
            systemd.network.networks = {
              "10-ds-macnet" = {
                matchConfig.Name = "eth1";

                address = [
                  "fd19:287e:c5a0:4931::/64"
                  "fe80::1/64"
                ];

                networkConfig = {
                  DHCPServer = true;
                  IPv6SendRA = true;
                };
                ipv6SendRAConfig.Managed = true;
                linkConfig.RequiredForOnline = false;
              };
            };
          };

          nodes.client = {
            systemd.network.networks."40-eth1" = {
              dhcpV6Config.DUIDType = "link-layer";
            };
            networking = {
              useNetworkd = true;
              useDHCP = false;
              interfaces.eth1 = {
                useDHCP = true;
                macAddress = "02:de:ad:be:ef:01";
              };
            };
          };

          testScript = ''
            router.wait_for_unit("network.target")
            router.wait_for_unit("dhcpv6macd.service")
            router.succeed("systemd-cat ip addr")


            client.wait_for_unit("network.target")
            client.succeed("sleep 5")

            eth1_addrs = client.succeed("ip -6 addr show eth1")
            assert "fd19:287e:c5a0:4931:0:2de:adbe:ef01" in eth1_addrs, "Did not find expected client IPv6 addr"
          '';
        };
    };
}
<|MERGE_RESOLUTION|>--- conflicted
+++ resolved
@@ -71,13 +71,8 @@
             # remember to bump this hash when your dependencies change.
             #vendorSha256 = pkgs.lib.fakeSha256;
 
-<<<<<<< HEAD
-            vendorHash = "sha256-KzJxL5K7WZIeaBdhV3OKBYSSjox3G+4hF5PxKeXCRKY=";
-
             goSum = ./go.sum;
-=======
             vendorHash = "sha256-K/X0/kNqVhBRm2LjOdZOHUu7FONuMJmCnKgFZghyMXM=";
->>>>>>> bf62f515
           };
         });
 
