--- conflicted
+++ resolved
@@ -17,21 +17,12 @@
     },
     "nixpkgs": {
       "locked": {
-<<<<<<< HEAD
         "lastModified": 1745391562,
         "narHash": "sha256-sPwcCYuiEopaafePqlG826tBhctuJsLx/mhKKM5Fmjo=",
         "rev": "8a2f738d9d1f1d986b5a4cd2fd2061a7127237d7",
         "revCount": 788136,
         "type": "tarball",
         "url": "https://api.flakehub.com/f/pinned/NixOS/nixpkgs/0.1.788136%2Brev-8a2f738d9d1f1d986b5a4cd2fd2061a7127237d7/019666b0-bb20-78ff-bdc8-39c1e789baac/source.tar.gz"
-=======
-        "lastModified": 1744463964,
-        "narHash": "sha256-LWqduOgLHCFxiTNYi3Uj5Lgz0SR+Xhw3kr/3Xd0GPTM=",
-        "rev": "2631b0b7abcea6e640ce31cd78ea58910d31e650",
-        "revCount": 782401,
-        "type": "tarball",
-        "url": "https://api.flakehub.com/f/pinned/NixOS/nixpkgs/0.1.782401%2Brev-2631b0b7abcea6e640ce31cd78ea58910d31e650/01962c8a-63c4-7abd-a3df-63a17b548cc7/source.tar.gz"
->>>>>>> bf62f515
       },
       "original": {
         "type": "tarball",
